<!doctype html>

<html lang="en">
<head>
    <meta charset="utf-8">
    <title>Scratch VM Playground</title>
    <link rel="stylesheet" href="playground.css">
    <link rel="stylesheet" href="../node_modules/highlightjs/styles/zenburn.css">
</head>
<body>
    <div id="vm-devtools">
        <h2>Scratch VM Playground</h2>
        <select id="selectedTarget" multiple></select>
        <div id="projectButtons">
            <button id="greenflag">Green flag</button>
            <button id="stopall">Stop</button>
        </div>
        <br />
        <ul id="playgroundLinks">
            <li><a id="renderexplorer-link" href="#">Renderer</a></li>
            <li><a id="threadexplorer-link" href="#">Threads</a></li>
            <li><a id="blockexplorer-link" href="#">Block Representation</a></li>
            <li><a id="importexport-link" href="#">Import/Export</a></li>
        </ul><br />
        <div id="tab-renderexplorer">
            Renderer<br />
            <canvas id="scratch-stage" style="width: 480px; height: 360px;"></canvas><br />
        </div>
        <div id="tab-threadexplorer">
            Thread explorer
            <pre id="threadexplorer"></pre>
        </div>
        <div id="tab-blockexplorer">
            Block explorer
            <pre id="blockexplorer"></pre>
        </div>
        <div id="tab-importexport">
<<<<<<< HEAD
=======
            <button id="createEmptyProject">New Project</button><br />
>>>>>>> 89873308
            Import/Export<br />
            Project ID: <input id="projectId" value="119615668" />
            <button id="projectLoadButton">Load</button><br />
            <p>
                <input type="button" value="Export to XML" onclick="toXml()">
                &nbsp;
                <input type="button" value="Import from XML" onclick="fromXml()" id="import">
                <br /><br />
                <textarea id="importExport"></textarea>
            </p>
        </div>
    </div>

    <div id="blocks"></div>

    <xml id="toolbox" style="display: none">
        <category name="Motion" colour="#4C97FF">
            <block type="motion_movesteps">
              <value name="STEPS">
                <shadow type="math_number">
                  <field name="NUM">10</field>
                </shadow>
              </value>
            </block>
            <block type="motion_turnright">
              <value name="DEGREES">
                <shadow type="math_number">
                  <field name="NUM">15</field>
                </shadow>
              </value>
            </block>
            <block type="motion_turnleft">
              <value name="DEGREES">
                <shadow type="math_number">
                  <field name="NUM">15</field>
                </shadow>
              </value>
            </block>
            <block type="motion_pointindirection">
              <value name="DIRECTION">
                <shadow type="math_angle">
                  <field name="NUM">90</field>
                </shadow>
              </value>
            </block>
            <block type="motion_pointtowards">
              <value name="TOWARDS">
                <shadow type="motion_pointtowards_menu">
                </shadow>
              </value>
            </block>
            <block type="motion_gotoxy">
              <value name="X">
                <shadow type="math_number">
                  <field name="NUM">0</field>
                </shadow>
              </value>
              <value name="Y">
                <shadow type="math_number">
                  <field name="NUM">0</field>
                </shadow>
              </value>
            </block>
            <block type="motion_goto">
              <value name="TO">
                <shadow type="motion_goto_menu">
                </shadow>
              </value>
            </block>
            <block type="motion_glidesecstoxy">
              <value name="SECS">
                <shadow type="math_number">
                  <field name="NUM">1</field>
                </shadow>
              </value>
              <value name="X">
                <shadow type="math_number">
                  <field name="NUM">0</field>
                </shadow>
              </value>
              <value name="Y">
                <shadow type="math_number">
                  <field name="NUM">0</field>
                </shadow>
              </value>
            </block>
            <block type="motion_changexby">
              <value name="DX">
                <shadow type="math_number">
                  <field name="NUM">10</field>
                </shadow>
              </value>
            </block>
            <block type="motion_setx">
              <value name="X">
                <shadow type="math_number">
                  <field name="NUM">0</field>
                </shadow>
              </value>
            </block>
            <block type="motion_changeyby">
              <value name="DY">
                <shadow type="math_number">
                  <field name="NUM">10</field>
                </shadow>
              </value>
            </block>
            <block type="motion_sety">
              <value name="Y">
                <shadow type="math_number">
                  <field name="NUM">0</field>
                </shadow>
              </value>
            </block>
            <block type="motion_ifonedgebounce"></block>
            <block type="motion_setrotationstyle">
              <value name="STYLE">
                <shadow type="motion_setrotationstyle_menu"></shadow>
              </value>
            </block>
            <block type="motion_xposition"></block>
            <block type="motion_yposition"></block>
            <block type="motion_direction"></block>
          </category>
          <category name="Looks" colour="#9966FF">
            <block type="looks_sayforsecs">
              <value name="MESSAGE">
                <shadow type="text">
                  <field name="TEXT">Hello!</field>
                </shadow>
              </value>
              <value name="SECS">
                <shadow type="math_number">
                  <field name="NUM">2</field>
                </shadow>
              </value>
            </block>
            <block type="looks_say">
              <value name="MESSAGE">
                <shadow type="text">
                  <field name="TEXT">Hello!</field>
                </shadow>
              </value>
            </block>
            <block type="looks_thinkforsecs">
              <value name="MESSAGE">
                <shadow type="text">
                  <field name="TEXT">Hmm...</field>
                </shadow>
              </value>
              <value name="SECS">
                <shadow type="math_number">
                  <field name="NUM">2</field>
                </shadow>
              </value>
            </block>
            <block type="looks_think">
              <value name="MESSAGE">
                <shadow type="text">
                  <field name="TEXT">Hmm...</field>
                </shadow>
              </value>
            </block>
            <block type="looks_show"></block>
            <block type="looks_hide"></block>
            <block type="looks_switchcostumeto">
              <value name="COSTUME">
                <shadow type="looks_costume"></shadow>
              </value>
    		    </block>
            <block type="looks_nextcostume"></block>
            <block type="looks_nextbackdrop"></block>
            <block type="looks_switchbackdropto">
              <value name="BACKDROP">
                <shadow type="looks_backdrops"></shadow>
              </value>
    		    </block>
            <block type="looks_switchbackdroptoandwait">
              <value name="BACKDROP">
                <shadow type="looks_backdrops"></shadow>
              </value>
    		    </block>
            <block type="looks_changeeffectby">
              <value name="EFFECT">
                <shadow type="looks_effectmenu"></shadow>
              </value>
              <value name="CHANGE">
                <shadow type="math_number">
                  <field name="NUM">10</field>
                </shadow>
              </value>
            </block>
            <block type="looks_seteffectto">
              <value name="EFFECT">
                <shadow type="looks_effectmenu"></shadow>
              </value>
              <value name="VALUE">
                <shadow type="math_number">
                  <field name="NUM">10</field>
                </shadow>
              </value>
            </block>
            <block type="looks_cleargraphiceffects"></block>
            <block type="looks_changesizeby">
              <value name="CHANGE">
                <shadow type="math_number">
                  <field name="NUM">10</field>
                </shadow>
              </value>
            </block>
            <block type="looks_setsizeto">
              <value name="SIZE">
                <shadow type="math_number">
                  <field name="NUM">100</field>
                </shadow>
              </value>
            </block>
            <block type="looks_gotofront"></block>
            <block type="looks_gobacklayers">
              <value name="NUM">
                <shadow type="math_integer">
                  <field name="NUM">1</field>
                </shadow>
              </value>
            </block>
            <block type="looks_costumeorder"></block>
            <block type="looks_backdroporder"></block>
            <block type="looks_backdropname"></block>
            <block type="looks_size"></block>
          </category>
          <category name="Sound" colour="#D65CD6">

            <block type="sound_playsound">
              <value name="SOUND_NUM">
                <shadow type="sound_sounds_menu">
                </shadow>
              </value>
            </block>
            
            <block type="sound_playuntildone">
              <value name="SOUND_NUM">
                <shadow type="sound_sounds_menu">
                </shadow>
              </value>
            </block>

            <block type="sound_stopallsounds"></block>

            <block type="sound_playdrumforbeats">
              <value name="DRUMTYPE">
                <shadow type="math_number">
                  <field name="NUM">1</field>
                </shadow>
              </value>
              <value name="BEATS">
                <shadow type="sound_beats_menu">
                </shadow>
              </value>
            </block>
            
            <block type="sound_restforbeats">
              <value name="BEATS">
                <shadow type="math_number">
                  <field name="NUM">0.25</field>
                </shadow>
              </value>
            </block>
            
            <block type="sound_playnoteforbeats">
              <value name="NOTE">
                <shadow type="math_number">
                  <field name="NUM">60</field>
                </shadow>
              </value>
              <value name="BEATS">
                <shadow type="sound_beats_menu">
                </shadow>
              </value>
            </block>
                       
            <block type="sound_seteffectto">
              <value name="EFFECT">
                <shadow type="sound_effects_menu"></shadow>
              </value>
              <value name="VALUE">
                <shadow type="math_number">
                  <field name="NUM">100</field>
                </shadow>
              </value>
            </block>

            <block type="sound_changeeffectby">
              <value name="EFFECT">
                <shadow type="sound_effects_menu"></shadow>
              </value>
              <value name="VALUE">
                <shadow type="math_number">
                  <field name="NUM">10</field>
                </shadow>
              </value>
            </block>

            <block type="sound_cleareffects"></block>
            
            <block type="sound_setinstrumentto">
              <value name="INSTRUMENT">
                <shadow type="math_number">
                  <field name="NUM">1</field>
                </shadow>
              </value>
            </block>
            <block type="sound_changevolumeby">
              <value name="VOLUME">
                <shadow type="math_number">
                  <field name="NUM">-10</field>
                </shadow>
              </value>
            </block>
            <block type="sound_setvolumeto">
              <value name="VOLUME">
                <shadow type="math_number">
                  <field name="NUM">100</field>
                </shadow>
              </value>
            </block>
            <block type="sound_volume"></block>
            <block type="sound_changetempoby">
              <value name="TEMPO">
                <shadow type="math_number">
                  <field name="NUM">20</field>
                </shadow>
              </value>
            </block>
            <block type="sound_settempotobpm">
              <value name="TEMPO">
                <shadow type="math_number">
                  <field name="NUM">60</field>
                </shadow>
              </value>
            </block>
            <block type="sound_tempo"></block>
          </category>
          <category name="Pen" colour="#00B295">
            <block type="pen_clear"></block>
            <block type="pen_stamp"></block>
            <block type="pen_pendown"></block>
            <block type="pen_penup"></block>
            <block type="pen_setpencolortocolor">
              <value name="COLOR">
                <shadow type="colour_picker">
                </shadow>
              </value>
    		    </block>
            <block type="pen_changepencolorby">
              <value name="COLOR">
                <shadow type="math_number">
                  <field name="NUM">10</field>
                </shadow>
              </value>
    		    </block>
            <block type="pen_setpencolortonum">
              <value name="COLOR">
                <shadow type="math_number">
                  <field name="NUM">0</field>
                </shadow>
              </value>
    		    </block>
            <block type="pen_changepenshadeby">
              <value name="SHADE">
                <shadow type="math_number">
                  <field name="NUM">10</field>
                </shadow>
              </value>
    		    </block>
            <block type="pen_setpenshadeto">
              <value name="SHADE">
                <shadow type="math_number">
                  <field name="NUM">50</field>
                </shadow>
              </value>
    		    </block>
            <block type="pen_changepensizeby">
              <value name="SIZE">
                <shadow type="math_number">
                  <field name="NUM">1</field>
                </shadow>
              </value>
    		    </block>
            <block type="pen_setpensizeto">
              <value name="SIZE">
                <shadow type="math_number">
                  <field name="NUM">1</field>
                </shadow>
              </value>
    		    </block>
          </category>
          <category name="Data" colour="#FF8C1A" custom="VARIABLE"></category>
          <category name="Events" colour="#FFD500">
            <block type="event_whenflagclicked"></block>
            <block type="event_whenkeypressed">
              <value name="KEY_OPTION">
                <shadow type="event_keyoptions"></shadow>
              </value>
            </block>
            <block type="event_whenthisspriteclicked"></block>
            <block type="event_whenbackdropswitchesto">
              <value name="BACKDROP">
                <shadow type="event_backdrops"></shadow>
              </value>
            </block>
            <block type="event_whengreaterthan">
              <value name="WHENGREATERTHANMENU">
                <shadow type="event_whengreaterthanmenu"></shadow>
              </value>
              <value name="VALUE">
                <shadow type="math_number">
                  <field name="NUM">10</field>
                </shadow>
              </value>
            </block>
            <block type="event_whenbroadcastreceived">
              <value name="BROADCAST_OPTION">
                <shadow type="event_broadcast_menu"></shadow>
              </value>
            </block>
            <block type="event_broadcast">
              <value name="BROADCAST_OPTION">
                <shadow type="event_broadcast_menu"></shadow>
              </value>
            </block>
            <block type="event_broadcastandwait">
              <value name="BROADCAST_OPTION">
                <shadow type="event_broadcast_menu"></shadow>
              </value>
            </block>
          </category>
          <category name="Control" colour="#FFAB19">
            <block type="control_wait">
              <value name="DURATION">
                <shadow type="math_positive_number">
                  <field name="NUM">1</field>
                </shadow>
              </value>
            </block>
            <block type="control_repeat">
              <value name="TIMES">
                <shadow type="math_whole_number">
                  <field name="NUM">10</field>
                </shadow>
              </value>
            </block>
            <block type="control_forever"></block>
            <block type="control_if"></block>
            <block type="control_if_else"></block>
            <block type="control_wait_until"></block>
            <block type="control_repeat_until"></block>
            <block type="control_stop">
              <value name="STOP_OPTION">
                <shadow type="control_stop_menu"></shadow>
              </value>
            </block>
            <block type="control_start_as_clone"></block>
            <block type="control_create_clone_of">
              <value name="CLONE_OPTION">
                <shadow type="control_create_clone_of_menu"></shadow>
              </value>
            </block>
            <block type="control_delete_this_clone"></block>
          </category>
          <category name="Sensing" colour="#4CBFE6">
            <block type="sensing_touchingobject">
              <value name="TOUCHINGOBJECTMENU">
                <shadow type="sensing_touchingobjectmenu"></shadow>
              </value>
            </block>
            <block type="sensing_touchingcolor">
              <value name="COLOR">
                <shadow type="colour_picker"></shadow>
              </value>
            </block>
            <block type="sensing_coloristouchingcolor">
              <value name="COLOR">
                <shadow type="colour_picker"></shadow>
              </value>
              <value name="COLOR2">
                <shadow type="colour_picker"></shadow>
              </value>
            </block>
            <block type="sensing_distanceto">
              <value name="DISTANCETOMENU">
                <shadow type="sensing_distancetomenu"></shadow>
              </value>
            </block>
            <block type="sensing_askandwait">
              <value name="QUESTION">
                <shadow type="text">
                  <field name="TEXT">What's your name?</field>
                </shadow>
              </value>
            </block>
      		<block type="sensing_answer"></block>
    	    <block type="sensing_keypressed">
              <value name="KEY_OPTION">
                <shadow type="sensing_keyoptions"></shadow>
              </value>
          </block>
      		<block type="sensing_mousedown"></block>
      		<block type="sensing_mousex"></block>
      		<block type="sensing_mousey"></block>
      		<block type="sensing_loudness"></block>
    	    <block type="sensing_videoon">
              <value name="VIDEOONMENU1">
                <shadow type="sensing_videoonmenuone"></shadow>
              </value>
              <value name="VIDEOONMENU2">
                <shadow type="sensing_videoonmenutwo"></shadow>
              </value>
          </block>
    	    <block type="sensing_videotoggle">
              <value name="VIDEOTOGGLEMENU">
                <shadow type="sensing_videotogglemenu"></shadow>
              </value>
          </block>
          <block type="sensing_setvideotransparency">
            <value name="TRANSPARENCY">
              <shadow type="math_number">
                <field name="NUM">50</field>
              </shadow>
            </value>
      		</block>
      		<block type="sensing_timer"></block>
      		<block type="sensing_resettimer"></block>
      	    <block type="sensing_current">
                <value name="CURRENTMENU">
                  <shadow type="sensing_currentmenu"></shadow>
                </value>
              </block>
      		<block type="sensing_dayssince2000"></block>
      		<block type="sensing_username"></block>
    	  </category>
        <category name="Operators" colour="#40BF4A">
            <block type="operator_add">
              <value name="NUM1">
                <shadow type="math_number">
                  <field name="NUM"></field>
                </shadow>
              </value>
              <value name="NUM2">
                <shadow type="math_number">
                  <field name="NUM"></field>
                </shadow>
              </value>
            </block>
            <block type="operator_subtract">
              <value name="NUM1">
                <shadow type="math_number">
                  <field name="NUM"></field>
                </shadow>
              </value>
              <value name="NUM2">
                <shadow type="math_number">
                  <field name="NUM"></field>
                </shadow>
              </value>
            </block>
            <block type="operator_multiply">
              <value name="NUM1">
                <shadow type="math_number">
                  <field name="NUM"></field>
                </shadow>
              </value>
              <value name="NUM2">
                <shadow type="math_number">
                  <field name="NUM"></field>
                </shadow>
              </value>
            </block>
            <block type="operator_divide">
              <value name="NUM1">
                <shadow type="math_number">
                  <field name="NUM"></field>
                </shadow>
              </value>
              <value name="NUM2">
                <shadow type="math_number">
                  <field name="NUM"></field>
                </shadow>
              </value>
            </block>
            <block type="operator_random">
              <value name="FROM">
                <shadow type="math_number">
                  <field name="NUM">1</field>
                </shadow>
              </value>
              <value name="TO">
                <shadow type="math_number">
                  <field name="NUM">10</field>
                </shadow>
              </value>
            </block>
            <block type="operator_lt">
              <value name="OPERAND1">
                <shadow type="text">
                  <field name="TEXT"></field>
                </shadow>
              </value>
              <value name="OPERAND2">
                <shadow type="text">
                  <field name="TEXT"></field>
                </shadow>
              </value>
            </block>
            <block type="operator_equals">
              <value name="OPERAND1">
                <shadow type="text">
                  <field name="TEXT"></field>
                </shadow>
              </value>
              <value name="OPERAND2">
                <shadow type="text">
                  <field name="TEXT"></field>
                </shadow>
              </value>
            </block>
            <block type="operator_gt">
              <value name="OPERAND1">
                <shadow type="text">
                  <field name="TEXT"></field>
                </shadow>
              </value>
              <value name="OPERAND2">
                <shadow type="text">
                  <field name="TEXT"></field>
                </shadow>
              </value>
            </block>
            <block type="operator_and"></block>
            <block type="operator_or"></block>
            <block type="operator_not"></block>
            <block type="operator_join">
              <value name="STRING1">
                <shadow type="text">
                  <field name="TEXT">hello</field>
                </shadow>
              </value>
              <value name="STRING2">
                <shadow type="text">
                  <field name="TEXT">world</field>
                </shadow>
              </value>
            </block>
            <block type="operator_letter_of">
              <value name="LETTER">
                <shadow type="math_whole_number">
                  <field name="NUM">1</field>
                </shadow>
              </value>
              <value name="STRING">
                <shadow type="text">
                  <field name="TEXT">world</field>
                </shadow>
              </value>
            </block>
            <block type="operator_length">
              <value name="STRING">
                <shadow type="text">
                  <field name="TEXT">world</field>
                </shadow>
              </value>
            </block>
            <block type="operator_mod">
              <value name="NUM1">
                <shadow type="math_number">
                  <field name="NUM"></field>
                </shadow>
              </value>
              <value name="NUM2">
                <shadow type="math_number">
                  <field name="NUM"></field>
                </shadow>
              </value>
            </block>
            <block type="operator_round">
              <value name="NUM">
                <shadow type="math_number">
                  <field name="NUM"></field>
                </shadow>
              </value>
            </block>
            <block type="operator_mathop">
              <value name="OPERATOR">
                <shadow type="operator_mathop_menu"></shadow>
              </value>
              <value name="NUM">
                <shadow type="math_number">
                  <field name="NUM"></field>
                </shadow>
              </value>
            </block>
          </category>
          <category name="More Blocks" colour="#FF6680"></category>
  </xml>
    <!-- FPS counter -->
    <script src="../node_modules/stats.js/build/stats.min.js"></script>
    <!-- Syntax highlighter -->
    <script src="../node_modules/highlightjs/highlight.pack.min.js"></script>
    <!-- Scratch Blocks -->
    <!-- For easier development between the two, use `npm link` -->
    <script src="../node_modules/scratch-blocks/blockly_compressed_vertical.js"></script>
    <script src="../node_modules/scratch-blocks/blocks_compressed.js"></script>
    <script src="../node_modules/scratch-blocks/blocks_compressed_vertical.js"></script>
    <script src="../node_modules/scratch-blocks/msg/messages.js"></script>
    <!-- Renderer -->
    <script src="../node_modules/scratch-render/render.js"></script>
    <!-- Audio -->
    <script src="../AudioEngine.js"></script>
    <script src="../Tone.min.js"></script>
    <!-- VM Worker -->
    <script src="../vm.js"></script>
    <!-- Playground -->
    <script src="./playground.js"></script>
    <script>
        function toXml() {
            var output = document.getElementById('importExport');
            var xml = Blockly.Xml.workspaceToDom(workspace);
            output.value = Blockly.Xml.domToPrettyText(xml);
            output.focus();
            output.select();
          }

          function fromXml() {
            var input = document.getElementById('importExport');
            var xml = Blockly.Xml.textToDom(input.value);
            Blockly.Xml.domToWorkspace(workspace, xml);
          }
    </script>
</body>
</html><|MERGE_RESOLUTION|>--- conflicted
+++ resolved
@@ -35,10 +35,7 @@
             <pre id="blockexplorer"></pre>
         </div>
         <div id="tab-importexport">
-<<<<<<< HEAD
-=======
             <button id="createEmptyProject">New Project</button><br />
->>>>>>> 89873308
             Import/Export<br />
             Project ID: <input id="projectId" value="119615668" />
             <button id="projectLoadButton">Load</button><br />
